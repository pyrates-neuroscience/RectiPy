--- conflicted
+++ resolved
@@ -73,12 +73,8 @@
 ###################################
 
 
-<<<<<<< HEAD
 def circular_connectivity(N: int, p: float, spatial_distribution: rv_discrete, homogeneous_weights: bool = True
                           ) -> np.ndarray:
-=======
-def circular_connectivity(N: int, p: float, spatial_distribution: rv_discrete, homogeneous_weights: bool = True) -> np.ndarray:
->>>>>>> 6d24a098
     """Generate a coupling matrix between nodes aligned on a circle.
 
     Parameters
@@ -91,13 +87,10 @@
         Probability distribution defined over space. Will be used to draw indices of nodes from which each node in the
         circular network receives inputs.
     homogeneous_weights
-<<<<<<< HEAD
         If true, all incoming weights to a node will have the same strength. Since incoming edges are drawn
         with replacement from the spatial distribution, this means that the actual connection probability is smaller or
         equal to p. If false, each drawn sample will contribute to the edge weights, such that the resulting edge
         strengths can be heterogeneous.
-=======
->>>>>>> 6d24a098
 
     Returns
     -------
@@ -113,17 +106,10 @@
         conns = _wrap(n + idxs*signs, N)
         conns_unique = np.unique(conns)
         if homogeneous_weights:
-<<<<<<< HEAD
             C[n, conns_unique] = 1.0 / len(conns_unique)
         else:
             for idx in conns_unique:
                 C[n, idx] = np.sum(conns == idx) / n_conns
-=======
-            C[n, conns_unique] = 1.0/len(conns_unique)
-        else:
-            for idx in conns_unique:
-                C[n, idx] = np.sum(conns == idx)/n_conns
->>>>>>> 6d24a098
     return C
 
 
@@ -162,6 +148,7 @@
             for idx in conns_unique:
                 C[n, idx] = np.sum(conns == idx)/len(conns)
     return C
+
 
 def random_connectivity(n: int, m: int, p: float, normalize: bool = True) -> np.ndarray:
     """Generate a random coupling matrix.
